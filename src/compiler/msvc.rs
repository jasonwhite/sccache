--- conflicted
+++ resolved
@@ -276,8 +276,6 @@
             None => {
                 match item.arg {
                     Argument::Raw(ref val) => {
-<<<<<<< HEAD
-
                         let path = PathBuf::from(val);
 
                         let language = match Language::from_file_name(&path) {
@@ -286,13 +284,6 @@
                         };
 
                         sources.push(Source::new(path, language));
-=======
-                        if input_arg.is_some() {
-                            // Can't cache compilations with multiple inputs.
-                            return CompilerArguments::CannotCache("multiple input files");
-                        }
-                        input_arg = Some(PathBuf::from(val));
->>>>>>> aaaa5768
                     }
                     Argument::UnknownFlag(ref flag) => common_args.push(flag.clone()),
                     _ => unreachable!(),
@@ -311,7 +302,6 @@
     if !compilation {
         return CompilerArguments::NotCompilation;
     }
-<<<<<<< HEAD
 
     // We can't cache compilation with zero input files.
     if sources.is_empty() {
@@ -323,60 +313,40 @@
             // If output file name is not given, use default naming rule for all
             // sources.
             for source in &mut sources {
-                source.outputs.insert("obj", source.path.with_extension("obj"));
+                let source_file_name = match source.path.file_name() {
+                    Some(p) => Path::new(p),
+                    None => &source.path,
+                };
+
+                source.outputs.insert("obj", source_file_name.with_extension("obj"));
             }
         }
         Some(o) => {
-            // TODO: Honor `-Fo` that specifies a directory (i.e., when it ends
-            // with a path separator).
-            if sources.len() == 1 {
+            let mut path = PathBuf::from(o);
+
+            let is_dir = match path.to_str() {
+                Some(s) => s.ends_with("/") || s.ends_with("\\"),
+                None => false,
+            };
+
+            if is_dir {
+                // If a directory is specified, construct the real path to the
+                // object file.
+                for source in &mut sources {
+                    let source_file_name = match source.path.file_name() {
+                        Some(p) => Path::new(p),
+                        None => &source.path,
+                    };
+
+                    path.push(source_file_name.with_extension("obj"));
+                }
+            } else if sources.len() == 1 {
                 sources[0].outputs.insert("obj", PathBuf::from(o));
             } else {
                 // An output argument cannot be given if multiple source files
                 // are specified. The compiler will fail on this too.
                 return CompilerArguments::CannotCache(
                     "multiple inputs with single output");
-=======
-    let (input, language) = match input_arg {
-        Some(i) => {
-            match Language::from_file_name(&i) {
-                Some(l) => (i, l),
-                None => return CompilerArguments::CannotCache("unknown source language"),
-            }
-        }
-        // We can't cache compilation without an input.
-        None => return CompilerArguments::CannotCache("no input file"),
-    };
-
-    let mut outputs = HashMap::new();
-
-    {
-        let input_file_name = match input.file_name() {
-            Some(p) => Path::new(p),
-            None => &input,
-        };
-
-        match output_arg {
-            // If output file name is not given, use default naming rule
-            None => {
-                outputs.insert("obj", input_file_name.with_extension("obj"));
-            }
-            Some(o) => {
-                let mut path = PathBuf::from(o);
-
-                let is_dir = match path.to_str() {
-                    Some(s) => s.ends_with("/") || s.ends_with("\\"),
-                    None => false,
-                };
-
-                // If a directory is specified, construct the real path to the
-                // object file.
-                if is_dir {
-                    path.push(input_file_name.with_extension("obj"));
-                }
-
-                outputs.insert("obj", path);
->>>>>>> aaaa5768
             }
         }
     }
@@ -403,12 +373,7 @@
     }
 
     CompilerArguments::Ok(ParsedArguments {
-<<<<<<< HEAD
         sources: sources,
-=======
-        input: input,
-        language: language,
->>>>>>> aaaa5768
         depfile: depfile.map(|d| d.into()),
         preprocessor_args: vec!(),
         common_args: common_args,
